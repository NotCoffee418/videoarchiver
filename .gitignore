--- conflicted
+++ resolved
@@ -32,8 +32,5 @@
 # Custom
 __debug_bin*
 videoarchiver
-<<<<<<< HEAD
-tmp/
-=======
->>>>>>> 0dcbd2d9
-test-build+test-build
+tmp/