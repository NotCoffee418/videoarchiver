--- conflicted
+++ resolved
@@ -689,7 +689,6 @@
 	}
 }
 
-<<<<<<< HEAD
 // RegisterFilesWithProgress simulates file registration process with progress reporting
 // This is a mock implementation that completes in approximately 5 seconds with progress callbacks
 func (a *App) RegisterFilesWithProgress(directory string) error {
@@ -735,7 +734,9 @@
 		a.LogService.Info("File registration process completed")
 	}()
 
-=======
+	return nil
+}
+
 // RegisteredFile represents a file that has been registered for duplicate detection
 type RegisteredFile struct {
 	ID           int    `json:"id"`
@@ -807,6 +808,5 @@
 	// 1. Delete all records from registered files table
 	a.LogService.Info("ClearAllRegisteredFiles placeholder called")
 	
->>>>>>> 0dcbd2d9
 	return nil
 }