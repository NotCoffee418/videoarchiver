--- conflicted
+++ resolved
@@ -51,13 +51,10 @@
           StopDaemon: () => Promise<void>;
           IsDaemonRunning: () => Promise<boolean>;
           CloseApplication: () => Promise<void>;
-<<<<<<< HEAD
           RegisterFilesWithProgress: (arg1: string) => Promise<void>;
-=======
           GetRegisteredFiles: (arg1: number, arg2: number) => Promise<Array<any>>;
           RegisterDirectory: (arg1: string) => Promise<void>;
           ClearAllRegisteredFiles: () => Promise<void>;
->>>>>>> 0dcbd2d9
         };
       };
     };
